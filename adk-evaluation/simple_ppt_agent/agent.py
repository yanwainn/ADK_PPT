--- conflicted
+++ resolved
@@ -59,20 +59,12 @@
 class RateLimitManager:
     """Manages API rate limiting to avoid quota exceeded errors"""
     
-<<<<<<< HEAD
     def __init__(self, max_requests_per_minute=15):  # Increased to 15 for better content generation
         self.max_requests = max_requests_per_minute
         self.request_times = deque()
         self.last_request_time = 0
         self.min_interval = 4.0  # Fixed 4 second interval between requests
-=======
-    def __init__(self, max_requests_per_minute=30):  # Increased to 30 for better throughput (still under 60/min limit)
-        self.max_requests = max_requests_per_minute
-        self.request_times = deque()
-        self.last_request_time = 0
-        self.min_interval = 60.0 / max_requests_per_minute  # Minimum seconds between requests
         self.debug = True  # Enable debugging
->>>>>>> 74aed8e5
     
     def can_make_request(self) -> bool:
         """Check if we can make a request without hitting rate limits"""
